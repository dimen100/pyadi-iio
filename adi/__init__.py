# Copyright (C) 2019 Analog Devices, Inc.
#
# All rights reserved.
#
# Redistribution and use in source and binary forms, with or without modification,
# are permitted provided that the following conditions are met:
#     - Redistributions of source code must retain the above copyright
#       notice, this list of conditions and the following disclaimer.
#     - Redistributions in binary form must reproduce the above copyright
#       notice, this list of conditions and the following disclaimer in
#       the documentation and/or other materials provided with the
#       distribution.
#     - Neither the name of Analog Devices, Inc. nor the names of its
#       contributors may be used to endorse or promote products derived
#       from this software without specific prior written permission.
#     - The use of this software may or may not infringe the patent rights
#       of one or more patent holders.  This license does not release you
#       from the requirement that you obtain separate licenses from these
#       patent holders to use this software.
#     - Use of the software either in source or binary form, must be run
#       on or directly connected to an Analog Devices Inc. component.
#
# THIS SOFTWARE IS PROVIDED BY ANALOG DEVICES "AS IS" AND ANY EXPRESS OR IMPLIED WARRANTIES,
# INCLUDING, BUT NOT LIMITED TO, NON-INFRINGEMENT, MERCHANTABILITY AND FITNESS FOR A
# PARTICULAR PURPOSE ARE DISCLAIMED.
#
# IN NO EVENT SHALL ANALOG DEVICES BE LIABLE FOR ANY DIRECT, INDIRECT, INCIDENTAL, SPECIAL,
# EXEMPLARY, OR CONSEQUENTIAL DAMAGES (INCLUDING, BUT NOT LIMITED TO, INTELLECTUAL PROPERTY
# RIGHTS, PROCUREMENT OF SUBSTITUTE GOODS OR SERVICES; LOSS OF USE, DATA, OR PROFITS; OR
# BUSINESS INTERRUPTION) HOWEVER CAUSED AND ON ANY THEORY OF LIABILITY, WHETHER IN CONTRACT,
# STRICT LIABILITY, OR TORT (INCLUDING NEGLIGENCE OR OTHERWISE) ARISING IN ANY WAY OUT OF
# THE USE OF THIS SOFTWARE, EVEN IF ADVISED OF THE POSSIBILITY OF SUCH DAMAGE.

from adi.ad936x import *

from adi.fmcomms5 import *

from adi.ad9371 import *

from adi.adrv9002 import adrv9002

from adi.adrv9009 import *

from adi.adrv9009_zu11eg import *

from adi.adrv9009_zu11eg_multi import *

from adi.adrv9009_zu11eg_fmcomms8 import *

from adi.ad9680 import *

from adi.ad9144 import *

from adi.ad9152 import *

from adi.daq2 import *

from adi.daq3 import *

from adi.adis16460 import *

from adi.adis16507 import *

from adi.ad7124 import *

from adi.adxl345 import *

from adi.fmclidar1 import *

<<<<<<< HEAD
from adi.jesd import *

__version__ = "0.0.5"
=======
from adi.ad5686 import *

from adi.adar1000 import adar1000

from adi.ltc2983 import *

__version__ = "0.0.6"
>>>>>>> 86027b5b
name = "Analog Devices Hardware Interfaces"<|MERGE_RESOLUTION|>--- conflicted
+++ resolved
@@ -67,11 +67,8 @@
 
 from adi.fmclidar1 import *
 
-<<<<<<< HEAD
 from adi.jesd import *
 
-__version__ = "0.0.5"
-=======
 from adi.ad5686 import *
 
 from adi.adar1000 import adar1000
@@ -79,5 +76,4 @@
 from adi.ltc2983 import *
 
 __version__ = "0.0.6"
->>>>>>> 86027b5b
 name = "Analog Devices Hardware Interfaces"