# Copyright (C) 2019 Analog Devices, Inc.
#
# All rights reserved.
#
# Redistribution and use in source and binary forms, with or without modification,
# are permitted provided that the following conditions are met:
#     - Redistributions of source code must retain the above copyright
#       notice, this list of conditions and the following disclaimer.
#     - Redistributions in binary form must reproduce the above copyright
#       notice, this list of conditions and the following disclaimer in
#       the documentation and/or other materials provided with the
#       distribution.
#     - Neither the name of Analog Devices, Inc. nor the names of its
#       contributors may be used to endorse or promote products derived
#       from this software without specific prior written permission.
#     - The use of this software may or may not infringe the patent rights
#       of one or more patent holders.  This license does not release you
#       from the requirement that you obtain separate licenses from these
#       patent holders to use this software.
#     - Use of the software either in source or binary form, must be run
#       on or directly connected to an Analog Devices Inc. component.
#
# THIS SOFTWARE IS PROVIDED BY ANALOG DEVICES "AS IS" AND ANY EXPRESS OR IMPLIED WARRANTIES,
# INCLUDING, BUT NOT LIMITED TO, NON-INFRINGEMENT, MERCHANTABILITY AND FITNESS FOR A
# PARTICULAR PURPOSE ARE DISCLAIMED.
#
# IN NO EVENT SHALL ANALOG DEVICES BE LIABLE FOR ANY DIRECT, INDIRECT, INCIDENTAL, SPECIAL,
# EXEMPLARY, OR CONSEQUENTIAL DAMAGES (INCLUDING, BUT NOT LIMITED TO, INTELLECTUAL PROPERTY
# RIGHTS, PROCUREMENT OF SUBSTITUTE GOODS OR SERVICES; LOSS OF USE, DATA, OR PROFITS; OR
# BUSINESS INTERRUPTION) HOWEVER CAUSED AND ON ANY THEORY OF LIABILITY, WHETHER IN CONTRACT,
# STRICT LIABILITY, OR TORT (INCLUDING NEGLIGENCE OR OTHERWISE) ARISING IN ANY WAY OUT OF
# THE USE OF THIS SOFTWARE, EVEN IF ADVISED OF THE POSSIBILITY OF SUCH DAMAGE.

from adi.ad936x import ad9361, ad9363, ad9364, Pluto

from adi.fmcomms5 import FMComms5

from adi.ad9371 import ad9371

from adi.adrv9002 import adrv9002

from adi.adrv9009 import adrv9009

from adi.adrv9009_zu11eg import adrv9009_zu11eg

from adi.adrv9009_zu11eg_multi import adrv9009_zu11eg_multi

from adi.adrv9009_zu11eg_fmcomms8 import adrv9009_zu11eg_fmcomms8

<<<<<<< HEAD
from adi.ad9081 import *

from adi.ad9680 import *
=======
from adi.ad9094 import ad9094
>>>>>>> f1bedeea

from adi.ad9680 import ad9680

from adi.ad9144 import ad9144

from adi.ad9152 import ad9152

from adi.cn0532 import cn0532

from adi.daq2 import DAQ2

from adi.daq3 import DAQ3

from adi.adis16460 import adis16460

from adi.adis16507 import adis16507

from adi.ad7124 import ad7124

from adi.adxl345 import adxl345

from adi.fmclidar1 import fmclidar1

from adi.ad5686 import ad5686

from adi.adar1000 import adar1000

from adi.ltc2983 import ltc2983

try:
    from adi.jesd import jesd
except ImportError:
    pass

__version__ = "0.0.7"
name = "Analog Devices Hardware Interfaces"<|MERGE_RESOLUTION|>--- conflicted
+++ resolved
@@ -47,13 +47,9 @@
 
 from adi.adrv9009_zu11eg_fmcomms8 import adrv9009_zu11eg_fmcomms8
 
-<<<<<<< HEAD
-from adi.ad9081 import *
+from adi.ad9081 import ad9081
 
-from adi.ad9680 import *
-=======
 from adi.ad9094 import ad9094
->>>>>>> f1bedeea
 
 from adi.ad9680 import ad9680
 
