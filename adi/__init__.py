# Copyright (C) 2019 Analog Devices, Inc.
#
# All rights reserved.
#
# Redistribution and use in source and binary forms, with or without modification,
# are permitted provided that the following conditions are met:
#     - Redistributions of source code must retain the above copyright
#       notice, this list of conditions and the following disclaimer.
#     - Redistributions in binary form must reproduce the above copyright
#       notice, this list of conditions and the following disclaimer in
#       the documentation and/or other materials provided with the
#       distribution.
#     - Neither the name of Analog Devices, Inc. nor the names of its
#       contributors may be used to endorse or promote products derived
#       from this software without specific prior written permission.
#     - The use of this software may or may not infringe the patent rights
#       of one or more patent holders.  This license does not release you
#       from the requirement that you obtain separate licenses from these
#       patent holders to use this software.
#     - Use of the software either in source or binary form, must be run
#       on or directly connected to an Analog Devices Inc. component.
#
# THIS SOFTWARE IS PROVIDED BY ANALOG DEVICES "AS IS" AND ANY EXPRESS OR IMPLIED WARRANTIES,
# INCLUDING, BUT NOT LIMITED TO, NON-INFRINGEMENT, MERCHANTABILITY AND FITNESS FOR A
# PARTICULAR PURPOSE ARE DISCLAIMED.
#
# IN NO EVENT SHALL ANALOG DEVICES BE LIABLE FOR ANY DIRECT, INDIRECT, INCIDENTAL, SPECIAL,
# EXEMPLARY, OR CONSEQUENTIAL DAMAGES (INCLUDING, BUT NOT LIMITED TO, INTELLECTUAL PROPERTY
# RIGHTS, PROCUREMENT OF SUBSTITUTE GOODS OR SERVICES; LOSS OF USE, DATA, OR PROFITS; OR
# BUSINESS INTERRUPTION) HOWEVER CAUSED AND ON ANY THEORY OF LIABILITY, WHETHER IN CONTRACT,
# STRICT LIABILITY, OR TORT (INCLUDING NEGLIGENCE OR OTHERWISE) ARISING IN ANY WAY OUT OF
# THE USE OF THIS SOFTWARE, EVEN IF ADVISED OF THE POSSIBILITY OF SUCH DAMAGE.

from adi.ad936x import *

from adi.fmcomms5 import *

from adi.ad9371 import *

from adi.adrv9009 import *

from adi.adrv9009_zu11eg import *

from adi.ad9680 import *

from adi.ad9144 import *

from adi.ad9152 import *

from adi.daq2 import *

from adi.daq3 import *

from adi.adis16460 import *

from adi.adis16507 import *

from adi.ad7124 import *

from adi.adxl345 import *

from adi.fmclidar1 import *

<<<<<<< HEAD
from adi.ad5686 import *
=======
from adi.ltc2983 import *
>>>>>>> 24e7dc18

__version__ = "0.0.5"
name = "Analog Devices Hardware Interfaces"<|MERGE_RESOLUTION|>--- conflicted
+++ resolved
@@ -61,11 +61,9 @@
 
 from adi.fmclidar1 import *
 
-<<<<<<< HEAD
 from adi.ad5686 import *
-=======
+
 from adi.ltc2983 import *
->>>>>>> 24e7dc18
 
 __version__ = "0.0.5"
 name = "Analog Devices Hardware Interfaces"