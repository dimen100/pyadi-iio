# Copyright (C) 2019 Analog Devices, Inc.
#
# All rights reserved.
#
# Redistribution and use in source and binary forms, with or without modification,
# are permitted provided that the following conditions are met:
#     - Redistributions of source code must retain the above copyright
#       notice, this list of conditions and the following disclaimer.
#     - Redistributions in binary form must reproduce the above copyright
#       notice, this list of conditions and the following disclaimer in
#       the documentation and/or other materials provided with the
#       distribution.
#     - Neither the name of Analog Devices, Inc. nor the names of its
#       contributors may be used to endorse or promote products derived
#       from this software without specific prior written permission.
#     - The use of this software may or may not infringe the patent rights
#       of one or more patent holders.  This license does not release you
#       from the requirement that you obtain separate licenses from these
#       patent holders to use this software.
#     - Use of the software either in source or binary form, must be run
#       on or directly connected to an Analog Devices Inc. component.
#
# THIS SOFTWARE IS PROVIDED BY ANALOG DEVICES "AS IS" AND ANY EXPRESS OR IMPLIED WARRANTIES,
# INCLUDING, BUT NOT LIMITED TO, NON-INFRINGEMENT, MERCHANTABILITY AND FITNESS FOR A
# PARTICULAR PURPOSE ARE DISCLAIMED.
#
# IN NO EVENT SHALL ANALOG DEVICES BE LIABLE FOR ANY DIRECT, INDIRECT, INCIDENTAL, SPECIAL,
# EXEMPLARY, OR CONSEQUENTIAL DAMAGES (INCLUDING, BUT NOT LIMITED TO, INTELLECTUAL PROPERTY
# RIGHTS, PROCUREMENT OF SUBSTITUTE GOODS OR SERVICES; LOSS OF USE, DATA, OR PROFITS; OR
# BUSINESS INTERRUPTION) HOWEVER CAUSED AND ON ANY THEORY OF LIABILITY, WHETHER IN CONTRACT,
# STRICT LIABILITY, OR TORT (INCLUDING NEGLIGENCE OR OTHERWISE) ARISING IN ANY WAY OUT OF
# THE USE OF THIS SOFTWARE, EVEN IF ADVISED OF THE POSSIBILITY OF SUCH DAMAGE.

from typing import List

import iio

import numpy as np
from adi.attribute import attribute
from adi.dds import dds


class phy(attribute):
    _ctrl: iio.Device = []

    def __del__(self):
        self._ctrl = []


class rx(attribute):
    """ Buffer handling for receive devices """

    _rxadc: iio.Device = []
    _rx_channel_names: List[str] = []
    _complex_data = False
    _rx_data_type = np.int16
<<<<<<< HEAD
=======
    _rx_data_si_type = np.int16
>>>>>>> 24311598
    rx_output_type = "raw"
    __rxbuf = None
    _rx_unbuffered_data = False

    def __init__(self, rx_buffer_size=1024):
        if self._complex_data:
            N = 2
        else:
            N = 1
        rx_enabled_channels = list(range(len(self._rx_channel_names) // N))
        self._num_rx_channels = len(self._rx_channel_names)
        self.rx_enabled_channels = rx_enabled_channels
        self.rx_buffer_size = rx_buffer_size

    @property
    def rx_buffer_size(self):
        """rx_buffer_size: Size of receive buffer in samples"""
        return self.__rx_buffer_size

    @rx_buffer_size.setter
    def rx_buffer_size(self, value):
        self.__rx_buffer_size = value

    @property
    def rx_enabled_channels(self):
        """rx_enabled_channels: List of enabled channels (channel 1 is 0)"""
        return self.__rx_enabled_channels

    @rx_enabled_channels.setter
    def rx_enabled_channels(self, value):
        if self._complex_data:
            if max(value) > ((self._num_rx_channels) / 2 - 1):
                raise Exception("RX mapping exceeds available channels")
        else:
            if max(value) > ((self._num_rx_channels) - 1):
                raise Exception("RX mapping exceeds available channels")
        self.__rx_enabled_channels = value

    @property
    def _num_rx_channels_enabled(self):
        return len(self.__rx_enabled_channels)

    def rx_destroy_buffer(self):
        """rx_destroy_buffer: Clears RX buffer"""
        self.__rxbuf = None

    def __del__(self):
        self.__rxbuf = []
        self._rxadc = []

    def _rx_init_channels(self):
        if self._complex_data:
            for m in self.rx_enabled_channels:
                v = self._rxadc.find_channel(self._rx_channel_names[m * 2])
                v.enabled = True
                v = self._rxadc.find_channel(self._rx_channel_names[m * 2 + 1])
                v.enabled = True
        else:
            for m in self.rx_enabled_channels:
                v = self._rxadc.find_channel(self._rx_channel_names[m])
                v.enabled = True
        self.__rxbuf = iio.Buffer(self._rxadc, self.__rx_buffer_size, False)

    def __rx_unbuffered_data(self):
        x = []
        t = self._rx_data_si_type if self.rx_output_type == "SI" else self._rx_data_type
        for _ in range(len(self.rx_enabled_channels)):
            x.append(np.zeros(self.rx_buffer_size, dtype=t))

        # Get scalers first
        if self.rx_output_type == "SI":
            rx_scale = []
            rx_offset = []
            for i in self.rx_enabled_channels:
                v = self._rxadc.find_channel(self._rx_channel_names[i])
                if "scale" in v.attrs:
                    scale = self._get_iio_attr(
                        self._rx_channel_names[i], "scale", False
                    )
                else:
                    scale = 1.0

                if "offset" in v.attrs:
                    offset = self._get_iio_attr(
                        self._rx_channel_names[i], "offset", False
                    )
                else:
                    offset = 0.0
                rx_scale.append(scale)
                rx_offset.append(offset)

        for samp in range(self.rx_buffer_size):
            for i, m in enumerate(self.rx_enabled_channels):
                s = self._get_iio_attr(
                    self._rx_channel_names[m], "raw", False, self._rxadc
                )
                if self.rx_output_type == "SI":
                    x[i][samp] = rx_scale[i] * s + rx_offset[i]
                else:
                    x[i][samp] = s

        return x

    def __rx_complex(self):
        if not self.__rxbuf:
            self._rx_init_channels()
        self.__rxbuf.refill()
        data = self.__rxbuf.read()
        x = np.frombuffer(data, dtype=self._rx_data_type)
        indx = 0
        sig = []
        stride = len(self.rx_enabled_channels) * 2
        for _ in range(stride // 2):
            sig.append(x[indx::stride] + 1j * x[indx + 1 :: stride])
            indx = indx + 2
        # Don't return list if a single channel
        if indx == 2:
            return sig[0]
        return sig

    def __rx_non_complex(self):
        if not self.__rxbuf:
            self._rx_init_channels()
        self.__rxbuf.refill()
        data = self.__rxbuf.read()
        x = np.frombuffer(data, dtype=self._rx_data_type)
        sig = []
        stride = len(self.rx_enabled_channels)

        if self.rx_output_type == "raw":
            for c in range(stride):
                sig.append(x[c::stride])
        elif self.rx_output_type == "SI":
            rx_scale = []
            rx_offset = []
            for i in self.rx_enabled_channels:
                v = self._rxadc.find_channel(self._rx_channel_names[i])
                if "scale" in v.attrs:
                    scale = self._get_iio_attr(
                        self._rx_channel_names[i], "scale", False
                    )
                else:
                    scale = 1.0

                if "offset" in v.attrs:
                    offset = self._get_iio_attr(
                        self._rx_channel_names[i], "offset", False
                    )
                else:
                    offset = 0.0
                rx_scale.append(scale)
                rx_offset.append(offset)

            for c in range(stride):
                raw = x[c::stride]
                sig.append(raw * rx_scale[c] + rx_offset[c])
        else:
            raise Exception("rx_output_type undefined")

        # Don't return list if a single channel
        if len(self.rx_enabled_channels) == 1:
            return sig[0]
        return sig

    def rx(self):
        """ Receive data from hardware buffers for each channel index in
            rx_enabled_channels.

            returns: type=numpy.array or list of numpy.array
                An array or list of arrays when more than one receive channel
                is enabled containing samples from a channel or set of channels.
                Data will be complex when using a complex data device.
        """
        if self._rx_unbuffered_data:
            return self.__rx_unbuffered_data()
        else:
            if self._complex_data:
                return self.__rx_complex()
            else:
                return self.__rx_non_complex()


class tx(dds, attribute):
    """ Buffer handling for transmit devices """

    _tx_buffer_size = 1024
    _txdac: iio.Device = []
    _tx_channel_names: List[str] = []
    _complex_data = False
    __txbuf = None

    def __init__(self, tx_cyclic_buffer=False):
        if self._complex_data:
            N = 2
        else:
            N = 1
        tx_enabled_channels = list(range(len(self._tx_channel_names) // N))
        self._num_tx_channels = len(self._tx_channel_names)
        self.tx_enabled_channels = tx_enabled_channels
        self.tx_cyclic_buffer = tx_cyclic_buffer
        dds.__init__(self)

    def __del__(self):
        self._txdac = []

    @property
    def tx_cyclic_buffer(self):
        """tx_cyclic_buffer: Enable cyclic buffer for TX"""
        return self.__tx_cyclic_buffer

    @tx_cyclic_buffer.setter
    def tx_cyclic_buffer(self, value):
        if self.__txbuf:
            raise Exception(
                "TX buffer already created, buffer must be \
                destroyed then recreated to modify tx_cyclic_buffer"
            )
        self.__tx_cyclic_buffer = value

    @property
    def _num_tx_channels_enabled(self):
        return len(self.tx_enabled_channels)

    @property
    def tx_enabled_channels(self):
        """tx_enabled_channels: List of enabled channels (channel 1 is 0)"""
        return self.__tx_enabled_channels

    @tx_enabled_channels.setter
    def tx_enabled_channels(self, value):
        if self._complex_data:
            if max(value) > ((self._num_tx_channels) / 2 - 1):
                raise Exception("TX mapping exceeds available channels")
        else:
            if max(value) > ((self._num_tx_channels) - 1):
                raise Exception("TX mapping exceeds available channels")
        self.__tx_enabled_channels = value

    def tx_destroy_buffer(self):
        """tx_destroy_buffer: Clears TX buffer"""
        self.__txbuf = None

    def _tx_init_channels(self):
        if self._complex_data:
            for m in self.tx_enabled_channels:
                v = self._txdac.find_channel(self._tx_channel_names[m * 2], True)
                v.enabled = True
                v = self._txdac.find_channel(self._tx_channel_names[m * 2 + 1], True)
                v.enabled = True
        else:
            for m in self.tx_enabled_channels:
                v = self._txdac.find_channel(self._tx_channel_names[m], True)
                v.enabled = True
        self.__txbuf = iio.Buffer(
            self._txdac, self._tx_buffer_size, self.__tx_cyclic_buffer
        )

    def tx(self, data_np):
        """ Transmit data to hardware buffers for each channel index in
            tx_enabled_channels.

            args: type=numpy.array or list of numpy.array
                An array or list of arrays when more than one transmit channel
                is enabled containing samples from a channel or set of channels.
                Data must be complex when using a complex data device.
        """
        if self.__txbuf and self.tx_cyclic_buffer:
            raise Exception(
                "TX buffer has been submitted in cyclic mode. \
                To push more data the tx buffer must be destroyed first."
            )

        if self._complex_data:
            if self._num_tx_channels_enabled == 1:
                data_np = [data_np]

            if len(data_np) != self._num_tx_channels_enabled:
                raise Exception("Not enough data provided for channel mapping")

            indx = 0
            stride = self._num_tx_channels_enabled * 2
            data = np.empty(stride * len(data_np[0]), dtype=np.int16)
            for chan in data_np:
                i = np.real(chan)
                q = np.imag(chan)
                data[indx::stride] = i.astype(int)
                data[indx + 1 :: stride] = q.astype(int)
                indx = indx + 2
        else:
            if self._num_tx_channels_enabled == 1:
                data_np = [data_np]

            if len(data_np) != self._num_tx_channels_enabled:
                raise Exception("Not enough data provided for channel mapping")

            indx = 0
            stride = self._num_tx_channels_enabled
            data = np.empty(stride * len(data_np[0]), dtype=np.int16)
            for chan in data_np:
                data[indx::stride] = chan.astype(int)
                indx = indx + 1

        if not self.__txbuf:
            self.disable_dds()
            self._tx_buffer_size = len(data) // stride
            self._tx_init_channels()

        if len(data) // stride != self._tx_buffer_size:
            raise Exception(
                "Buffer length different than data length. \
                Cannot change buffer length on the fly"
            )

        # Send data to buffer
        self.__txbuf.write(bytearray(data))
        self.__txbuf.push()


class rx_tx(rx, tx, phy):
    def __init__(self):
        rx.__init__(self)
        tx.__init__(self)

    def __del__(self):
        rx.__del__(self)
        tx.__del__(self)
        phy.__del__(self)<|MERGE_RESOLUTION|>--- conflicted
+++ resolved
@@ -54,10 +54,7 @@
     _rx_channel_names: List[str] = []
     _complex_data = False
     _rx_data_type = np.int16
-<<<<<<< HEAD
-=======
     _rx_data_si_type = np.int16
->>>>>>> 24311598
     rx_output_type = "raw"
     __rxbuf = None
     _rx_unbuffered_data = False
