# Copyright (C) 2019 Analog Devices, Inc.
#
# All rights reserved.
#
# Redistribution and use in source and binary forms, with or without modification,
# are permitted provided that the following conditions are met:
#     - Redistributions of source code must retain the above copyright
#       notice, this list of conditions and the following disclaimer.
#     - Redistributions in binary form must reproduce the above copyright
#       notice, this list of conditions and the following disclaimer in
#       the documentation and/or other materials provided with the
#       distribution.
#     - Neither the name of Analog Devices, Inc. nor the names of its
#       contributors may be used to endorse or promote products derived
#       from this software without specific prior written permission.
#     - The use of this software may or may not infringe the patent rights
#       of one or more patent holders.  This license does not release you
#       from the requirement that you obtain separate licenses from these
#       patent holders to use this software.
#     - Use of the software either in source or binary form, must be run
#       on or directly connected to an Analog Devices Inc. component.
#
# THIS SOFTWARE IS PROVIDED BY ANALOG DEVICES "AS IS" AND ANY EXPRESS OR IMPLIED WARRANTIES,
# INCLUDING, BUT NOT LIMITED TO, NON-INFRINGEMENT, MERCHANTABILITY AND FITNESS FOR A
# PARTICULAR PURPOSE ARE DISCLAIMED.
#
# IN NO EVENT SHALL ANALOG DEVICES BE LIABLE FOR ANY DIRECT, INDIRECT, INCIDENTAL, SPECIAL,
# EXEMPLARY, OR CONSEQUENTIAL DAMAGES (INCLUDING, BUT NOT LIMITED TO, INTELLECTUAL PROPERTY
# RIGHTS, PROCUREMENT OF SUBSTITUTE GOODS OR SERVICES; LOSS OF USE, DATA, OR PROFITS; OR
# BUSINESS INTERRUPTION) HOWEVER CAUSED AND ON ANY THEORY OF LIABILITY, WHETHER IN CONTRACT,
# STRICT LIABILITY, OR TORT (INCLUDING NEGLIGENCE OR OTHERWISE) ARISING IN ANY WAY OUT OF
# THE USE OF THIS SOFTWARE, EVEN IF ADVISED OF THE POSSIBILITY OF SUCH DAMAGE.

from adi.adrv9009 import adrv9009


class adrv9009_zu11eg(adrv9009):
    """ ADRV9009-ZU11EG System-On-Module """

    _rx_channel_names = [
        "voltage0_i",
        "voltage0_q",
        "voltage1_i",
        "voltage1_q",
        "voltage2_i",
        "voltage2_q",
        "voltage3_i",
        "voltage3_q",
    ]
    _tx_channel_names = [
        "voltage0",
        "voltage1",
        "voltage2",
        "voltage3",
        "voltage4",
        "voltage5",
        "voltage6",
        "voltage7",
    ]
    _device_name = ""

    def __init__(self, uri="", jesd=None):
        adrv9009.__init__(self, uri=uri, jesd=jesd)
        self._ctrl_b = self._ctx.find_device("adrv9009-phy-b")
        self._clock_chip = self._ctx.find_device("hmc7044")
        self._clock_chip_carrier = self._ctx.find_device("hmc7044-car")
<<<<<<< HEAD
        self._clock_chip_ext = self._ctx.find_device("hmc7044-ext")
=======
        # Used for multi-som sync
        self._clock_chip_ext = self._ctx.find_device("hmc7044-ext")

    def mcs_chips(self):
        """mcs_chips: MCS Synchronize both transceivers """
        # Turn off continuous SYSREF, and enable GPI SYSREF request
        self._clock_chip.reg_write(0x5A, 0)
        for i in range(12):
            try:
                self._set_iio_dev_attr_str("multichip_sync", i)
            except OSError:
                pass
            try:
                self._set_iio_dev_attr_str("multichip_sync", i, self._ctrl_b)
            except OSError:
                pass

    @property
    def frequency_hopping_mode_chip_b(self):
        """frequency_hopping_mode_chip_b: Set Frequency Hopping Mode"""
        return self._get_iio_attr(
            "TRX_LO", "frequency_hopping_mode", True, self._ctrl_b
        )

    @frequency_hopping_mode_chip_b.setter
    def frequency_hopping_mode_chip_b(self, value):
        self._set_iio_attr(
            "TRX_LO", "frequency_hopping_mode", True, value, self._ctrl_b
        )

    @property
    def frequency_hopping_mode_en_chip_b(self):
        """frequency_hopping_mode_en: Enable Frequency Hopping Mode"""
        return self._get_iio_attr(
            "TRX_LO", "frequency_hopping_mode_enable", True, self._ctrl_b
        )

    @frequency_hopping_mode_en_chip_b.setter
    def frequency_hopping_mode_en_chip_b(self, value):
        self._set_iio_attr(
            "TRX_LO", "frequency_hopping_mode_enable", True, value, self._ctrl_b
        )
>>>>>>> 86027b5b

    @property
    def calibrate_rx_phase_correction_en_chip_b(self):
        """calibrate_rx_phase_correction_en: Enable RX Phase Correction Calibration"""
        return self._get_iio_dev_attr("calibrate_rx_phase_correction_en", self._ctrl_b)

    @calibrate_rx_phase_correction_en_chip_b.setter
    def calibrate_rx_phase_correction_en_chip_b(self, value):
        self._set_iio_dev_attr_str(
            "calibrate_rx_phase_correction_en", value, self._ctrl_b
        )

    @property
    def calibrate_rx_qec_en_chip_b(self):
        """calibrate_rx_qec_en_chip_b: Enable RX QEC Calibration"""
        return self._get_iio_dev_attr("calibrate_rx_qec_en", self._ctrl_b)

    @calibrate_rx_qec_en_chip_b.setter
    def calibrate_rx_qec_en_chip_b(self, value):
        self._set_iio_dev_attr_str("calibrate_rx_qec_en", value, self._ctrl_b)

    @property
    def calibrate_tx_qec_en_chip_b(self):
        """calibrate_tx_qec_en_chip_b: Enable TX QEC Calibration"""
        return self._get_iio_dev_attr("calibrate_tx_qec_en", self._ctrl_b)

    @calibrate_tx_qec_en_chip_b.setter
    def calibrate_tx_qec_en_chip_b(self, value):
        self._set_iio_dev_attr_str("calibrate_tx_qec_en", value, self._ctrl_b)

    @property
    def calibrate_chip_b(self):
        """calibrate_chip_b: Trigger Calibration"""
        return self._get_iio_dev_attr("calibrate", self._ctrl_b)

    @calibrate_chip_b.setter
    def calibrate_chip_b(self, value):
        self._set_iio_dev_attr_str("calibrate", value, self._ctrl_b)

    @property
    def gain_control_mode_chan0_chip_b(self):
        """gain_control_mode_chan0_chip_b: Mode of receive path AGC. Options are:
        slow_attack, manual"""
        return self._get_iio_attr_str(
            "voltage0", "gain_control_mode", False, self._ctrl_b
        )

    @gain_control_mode_chan0_chip_b.setter
    def gain_control_mode_chan0_chip_b(self, value):
        self._set_iio_attr("voltage0", "gain_control_mode", False, value, self._ctrl_b)

    @property
    def gain_control_mode_chan1_chip_b(self):
        """gain_control_mode_chan1_chip_b: Mode of receive path AGC. Options are:
        slow_attack, manual"""
        return self._get_iio_attr_str(
            "voltage1", "gain_control_mode", False, self._ctrl_b
        )

    @gain_control_mode_chan1_chip_b.setter
    def gain_control_mode_chan1_chip_b(self, value):
        self._set_iio_attr("voltage1", "gain_control_mode", False, value, self._ctrl_b)

    @property
    def rx_hardwaregain_chan0_chip_b(self):
        """rx_hardwaregain: Gain applied to RX path channel 0. Only applicable when
        gain_control_mode is set to 'manual'"""
        return self._get_iio_attr("voltage0", "hardwaregain", False, self._ctrl_b)

    @rx_hardwaregain_chan0_chip_b.setter
    def rx_hardwaregain_chan0_chip_b(self, value):
        if self.gain_control_mode_chan0_chip_b == "manual":
            self._set_iio_attr("voltage0", "hardwaregain", False, value, self._ctrl_b)

    @property
    def rx_hardwaregain_chan1_chip_b(self):
        """rx_hardwaregain: Gain applied to RX path channel 1. Only applicable when
        gain_control_mode is set to 'manual'"""
        return self._get_iio_attr("voltage1", "hardwaregain", False, self._ctrl_b)

    @rx_hardwaregain_chan1_chip_b.setter
    def rx_hardwaregain_chan1_chip_b(self, value):
        if self.gain_control_mode_chan1_chip_b == "manual":
            self._set_iio_attr("voltage1", "hardwaregain", False, value, self._ctrl_b)

    @property
    def tx_hardwaregain_chan0_chip_b(self):
        """tx_hardwaregain: Attenuation applied to TX path channel 0"""
        return self._get_iio_attr("voltage0", "hardwaregain", True, self._ctrl_b)

    @tx_hardwaregain_chan0_chip_b.setter
    def tx_hardwaregain_chan0_chip_b(self, value):
        self._set_iio_attr("voltage0", "hardwaregain", True, value, self._ctrl_b)

    @property
    def tx_hardwaregain_chan1_chip_b(self):
        """tx_hardwaregain: Attenuation applied to TX path channel 1"""
        return self._get_iio_attr("voltage1", "hardwaregain", True, self._ctrl_b)

    @tx_hardwaregain_chan1_chip_b.setter
    def tx_hardwaregain_chan1_chip_b(self, value):
        self._set_iio_attr("voltage1", "hardwaregain", True, value, self._ctrl_b)

    @property
    def rx_rf_bandwidth_chip_b(self):
        """rx_rf_bandwidth: Bandwidth of front-end analog filter of RX path"""
        return self._get_iio_attr("voltage0", "rf_bandwidth", False, self._ctrl_b)

    @property
    def tx_rf_bandwidth_chip_b(self):
        """tx_rf_bandwidth: Bandwidth of front-end analog filter of TX path"""
        return self._get_iio_attr("voltage0", "rf_bandwidth", True, self._ctrl_b)

    @property
    def rx_sample_rate_chip_b(self):
        """rx_sample_rate: Sample rate RX path in samples per second"""
        return self._get_iio_attr("voltage0", "sampling_frequency", False, self._ctrl_b)

    @property
    def tx_sample_rate_chip_b(self):
        """tx_sample_rate: Sample rate TX path in samples per second"""
        return self._get_iio_attr("voltage0", "sampling_frequency", True, self._ctrl_b)

    @property
    def trx_lo_chip_b(self):
        """trx_lo: Carrier frequency of TX and RX path"""
        return self._get_iio_attr("altvoltage0", "frequency", True, self._ctrl_b)

    @trx_lo_chip_b.setter
    def trx_lo_chip_b(self, value):
        self._set_iio_attr("altvoltage0", "frequency", True, value, self._ctrl_b)<|MERGE_RESOLUTION|>--- conflicted
+++ resolved
@@ -64,9 +64,6 @@
         self._ctrl_b = self._ctx.find_device("adrv9009-phy-b")
         self._clock_chip = self._ctx.find_device("hmc7044")
         self._clock_chip_carrier = self._ctx.find_device("hmc7044-car")
-<<<<<<< HEAD
-        self._clock_chip_ext = self._ctx.find_device("hmc7044-ext")
-=======
         # Used for multi-som sync
         self._clock_chip_ext = self._ctx.find_device("hmc7044-ext")
 
@@ -109,7 +106,6 @@
         self._set_iio_attr(
             "TRX_LO", "frequency_hopping_mode_enable", True, value, self._ctrl_b
         )
->>>>>>> 86027b5b
 
     @property
     def calibrate_rx_phase_correction_en_chip_b(self):
