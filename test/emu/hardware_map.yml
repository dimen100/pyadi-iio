--- conflicted
+++ resolved
@@ -351,21 +351,21 @@
       - data_devices:
           - iio:device0
           
-<<<<<<< HEAD
 ad578x:
   - ad578x
   - pyadi_iio_class_support:
       - ad578x
   - emulate:
       - filename: ad578x.xml
-=======
+      - data_devices: 
+          - iio:device0
+
 ad5754r:
   - ad5754r
   - pyadi_iio_class_support:
       - ad5754r
   - emulate:
       - filename: ad5754r.xml
->>>>>>> bdc6fa23
       - data_devices: 
           - iio:device0
 
